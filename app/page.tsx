import Link from "next/link";
import { Button } from "@/components/ui/button";
import { Card, CardContent } from "@/components/ui/card";
import { Clock, BarChart, Stethoscope, PawPrint } from "lucide-react";
import { FeatureSection } from "./components/landing/feature-section";
import { EnhancedHero } from "./components/landing/hero";
import { SectionHeading } from "./components/landing/section-heading";
import { SoapNotesDemo } from "./components/landing/soap-notes-demo";
import { AnimatedTestimonials } from "./components/landing/animated-testimonials";

// Data for testimonials
const testimonials = [
  {
    quote:
      "OdisAI has revolutionized our practice. We save hours each day on documentation, allowing us to focus on what matters most - our patients.",
    name: "Dr. Sarah Johnson",
    title: "Lakeside Veterinary Clinic",
    designation: "Veterinarian",
    src: "/images/testimonials/vet-1.jpg",
  },
  {
    quote:
      "The AI-powered note generation is incredibly accurate. It captures all the important details from our appointments without us having to type a single word.",
    name: "Dr. Michael Chen",
    title: "Urban Pet Hospital",
    designation: "Chief Veterinarian",
    src: "/images/testimonials/vet-2.jpg",
  },
  {
    quote:
      "The pre-appointment summaries and differential diagnosis suggestions have transformed how we prepare for visits. We're more informed and efficient.",
    name: "Lisa Rodriguez",
    title: "Valley Vet Care",
    designation: "Practice Manager",
    src: "/images/testimonials/vet-3.jpg",
  },
];

// Data for pricing plans
const pricingPlans = [
  {
    title: "Starter",
    description: "Perfect for small practices",
    price: 99,
    features: [
      "Up to 3 veterinarians",
      "AI appointment scheduling",
      "Basic note generation",
      "Email support",
    ],
    buttonText: "Get Started",
    buttonVariant: "outline" as const,
  },
  {
    title: "Professional",
    description: "Ideal for growing practices",
    price: 199,
    features: [
      "Up to 10 veterinarians",
      "Advanced AI scheduling",
      "Full note generation",
      "Priority support",
      "Integration with major PMS",
    ],
    buttonText: "Get Started",
    buttonVariant: "default" as const,
    popular: true,
  },
  {
    title: "Enterprise",
    description: "For multi-location practices",
    price: "Custom",
    features: [
      "Unlimited veterinarians",
      "Custom AI solutions",
      "Advanced analytics",
      "Dedicated account manager",
      "Custom integrations",
    ],
    buttonText: "Contact Sales",
    buttonVariant: "outline" as const,
  },
];

// Benefits data
const benefits = [
  {
    icon: Clock,
    title: "Save Time",
    description:
      "Reduce documentation time with AI-powered note generation and pre-appointment summaries to streamline your workflow.",
  },
  {
    icon: BarChart,
    title: "Improve Clinical Decisions",
    description:
      "Get AI-powered differential diagnosis suggestions to support your clinical reasoning and improve patient outcomes.",
  },
  {
    icon: PawPrint,
    title: "Enhance Patient Care",
    description:
      "Focus more on your patients and less on paperwork, with comprehensive support throughout the appointment lifecycle.",
  },
];

export default function LandingPage() {
  const currentYear = new Date().getFullYear();

  return (
    <div className="flex flex-col min-h-screen">
      <header className="sticky top-0 z-50 w-full border-b bg-background/95 backdrop-blur supports-[backdrop-filter]:bg-background/60">
        <div className="container flex h-16 items-center justify-between">
          <div className="flex items-center gap-2">
            <Stethoscope className="h-6 w-6 text-primary" />
            <span className="text-xl font-boldonese font-bold">
              OdisAI
            </span>
          </div>
          <nav className="hidden md:flex gap-6">
            <Link
              href="#features"
              className="text-sm font-medium hover:text-primary"
            >
              Features
            </Link>
            <Link
              href="#benefits"
              className="text-sm font-medium hover:text-primary"
            >
              Benefits
            </Link>
            <Link
              href="#testimonials"
              className="text-sm font-medium hover:text-primary"
            >
              Testimonials
            </Link>
            {/* Pricing link temporarily removed
            <Link
              href="#pricing"
              className="text-sm font-medium hover:text-primary"
            >
              Pricing
            </Link>
            */}
          </nav>
          <div className="flex items-center gap-4">
            <Link
              href="#contact"
              className="hidden md:inline-flex h-9 items-center justify-center rounded-md border border-input bg-background px-4 py-2 text-sm font-medium shadow-sm transition-colors hover:bg-accent hover:text-accent-foreground"
            >
              Contact Us
            </Link>
            <Link href="/app/dashboard">
              <Button>Get Started</Button>
            </Link>
          </div>
        </div>
      </header>

      <main className="flex-1">
        {/* Enhanced Hero Section */}
        <EnhancedHero />

        {/* Features Section */}
        {/* <section id="features" className="w-full">
          <FeatureSection />

          <div className="container px-4 md:px-6 py-12">
            <SectionHeading
              title="AI-Powered SOAP Notes"
              description="Automatically generate comprehensive SOAP notes from your appointments, saving hours of documentation time."
            />
            <div className="mt-12">
              <SoapNotesDemo />
            </div>
          </div>
        </section> */}

        {/* Benefits Section */}
        <section
          id="benefits"
          className="w-full py-12 md:py-24 lg:py-32 bg-muted"
        >
          <div className="container px-4 md:px-6">
            <SectionHeading
              title="Transform Your Practice Workflow"
              description="See how OdisAI can help you save time, reduce stress, and improve patient care."
            />

            <div className="grid grid-cols-1 md:grid-cols-2 lg:grid-cols-3 gap-6 mt-12">
              {benefits.map((benefit, index) => {
                const Icon = benefit.icon;
                return (
                  <Card key={index}>
                    <CardContent className="p-6 flex flex-col items-center text-center space-y-4">
                      <Icon className="h-12 w-12 text-primary" />
                      <h3 className="text-xl font-bold">{benefit.title}</h3>
                      <p className="text-muted-foreground">
                        {benefit.description}
                      </p>
                    </CardContent>
                  </Card>
                );
              })}
            </div>
          </div>
        </section>

        {/* Testimonials Section */}
        <section id="testimonials" className="w-full py-12 md:py-24 lg:py-32">
          <div className="container px-4 md:px-6">
            <SectionHeading
              badge="Testimonials"
              badgeVariant="accent"
<<<<<<< HEAD
              title="Trusted by Veterinary Professionals"
              description="Hear what veterinarians and practice managers have to say about OdisAI."
=======
              title="Elevating Veterinary Practices"
              description="Hear how our AI solutions transform the full appointment lifecycle for veterinary professionals."
>>>>>>> 88e9c968
            />

            <div className="mt-12">
              <AnimatedTestimonials
                testimonials={testimonials}
                autoplay={true}
              />
            </div>
          </div>
        </section>

        {/* CTA Section */}
        <section className="w-full py-12 md:py-24 lg:py-32 bg-primary text-primary-foreground">
          <div className="container px-4 md:px-6">
            <div className="flex flex-col items-center justify-center space-y-4 text-center">
              <div className="space-y-2">
                <h2 className="text-3xl font-bold tracking-tighter md:text-4xl/tight font-boldonese">
                  Ready to Transform Your Veterinary Practice?
                </h2>
                <p className="max-w-[900px] md:text-xl/relaxed lg:text-base/relaxed xl:text-xl/relaxed">
                  Join hundreds of veterinary clinics already using
                  OdisAI to streamline their workflow.
                </p>
              </div>
<<<<<<< HEAD
=======
              <div className="flex flex-col gap-2 min-[400px]:flex-row">
                <Button size="lg" variant="secondary" className="px-8">
                  Start Free Trial
                </Button>
                <Button
                  size="lg"
                  variant="outline"
                  className="border-primary-foreground px-8 hover:bg-primary-foreground hover:text-primary"
                >
                  Schedule Demo
                </Button>
              </div>
              {/* Free trial info removed as requested */}
>>>>>>> 88e9c968
            </div>
          </div>
        </section>

        {/* Pricing Section - Temporarily removed
        <section id="pricing" className="w-full py-12 md:py-24 lg:py-32">
          <div className="container px-4 md:px-6">
            <SectionHeading
              title="Simple, Transparent Pricing"
              description="Choose the plan that works best for your practice."
            />

            <div className="grid grid-cols-1 md:grid-cols-2 lg:grid-cols-3 gap-6 mt-12">
              {pricingPlans.map((plan, index) => (
                <PricingCard
                  key={index}
                  title={plan.title}
                  description={plan.description}
                  price={plan.price}
                  features={plan.features}
                  buttonText={plan.buttonText}
                  buttonVariant={plan.buttonVariant}
                  popular={plan.popular}
                />
              ))}
            </div>
          </div>
        </section> */}

        {/* Contact Section */}
        <section
          id="contact"
          className="w-full py-12 md:py-24 lg:py-32 bg-muted"
        >
          <div className="container px-4 md:px-6">
            <div className="grid gap-6 lg:grid-cols-2 lg:gap-12">
              <div className="flex flex-col justify-center space-y-4">
                <div className="space-y-2">
                  <h2 className="text-3xl font-bold tracking-tighter md:text-4xl/tight font-boldonese">
                    Get in Touch
                  </h2>
                  <p className="text-muted-foreground">
                    Have questions about OdisAI? Our team is here to
                    help.
                  </p>
                </div>
                <div className="space-y-4">
                  <div className="flex items-center gap-2">
                    <div className="rounded-full bg-primary/10 p-2">
                      <PawPrint className="h-5 w-5 text-primary" />
                    </div>
                    <div>
                      <p className="font-medium">Email</p>
                      <p className="text-sm text-muted-foreground">
                        info@odisai.com
                      </p>
                    </div>
                  </div>
                  <div className="flex items-center gap-2">
                    <div className="rounded-full bg-primary/10 p-2">
                      <PawPrint className="h-5 w-5 text-primary" />
                    </div>
                    <div>
                      <p className="font-medium">Phone</p>
                      <p className="text-sm text-muted-foreground">
                        +1 (800) 123-4567
                      </p>
                    </div>
                  </div>
                </div>
              </div>
              <div className="space-y-4">
                <div className="grid grid-cols-2 gap-4">
                  <div className="space-y-2">
                    <label
                      htmlFor="name"
                      className="text-sm font-medium leading-none peer-disabled:cursor-not-allowed peer-disabled:opacity-70"
                    >
                      Name
                    </label>
                    <input
                      id="name"
                      className="flex h-10 w-full rounded-md border border-input bg-background px-3 py-2 text-sm ring-offset-background file:border-0 file:bg-transparent file:text-sm file:font-medium placeholder:text-muted-foreground focus-visible:outline-none focus-visible:ring-2 focus-visible:ring-ring focus-visible:ring-offset-2 disabled:cursor-not-allowed disabled:opacity-50"
                      placeholder="Enter your name"
                    />
                  </div>
                  <div className="space-y-2">
                    <label
                      htmlFor="email"
                      className="text-sm font-medium leading-none peer-disabled:cursor-not-allowed peer-disabled:opacity-70"
                    >
                      Email
                    </label>
                    <input
                      id="email"
                      type="email"
                      className="flex h-10 w-full rounded-md border border-input bg-background px-3 py-2 text-sm ring-offset-background file:border-0 file:bg-transparent file:text-sm file:font-medium placeholder:text-muted-foreground focus-visible:outline-none focus-visible:ring-2 focus-visible:ring-ring focus-visible:ring-offset-2 disabled:cursor-not-allowed disabled:opacity-50"
                      placeholder="Enter your email"
                    />
                  </div>
                </div>
                <div className="space-y-2">
                  <label
                    htmlFor="practice"
                    className="text-sm font-medium leading-none peer-disabled:cursor-not-allowed peer-disabled:opacity-70"
                  >
                    Practice Name
                  </label>
                  <input
                    id="practice"
                    className="flex h-10 w-full rounded-md border border-input bg-background px-3 py-2 text-sm ring-offset-background file:border-0 file:bg-transparent file:text-sm file:font-medium placeholder:text-muted-foreground focus-visible:outline-none focus-visible:ring-2 focus-visible:ring-ring focus-visible:ring-offset-2 disabled:cursor-not-allowed disabled:opacity-50"
                    placeholder="Enter your practice name"
                  />
                </div>
                <div className="space-y-2">
                  <label
                    htmlFor="message"
                    className="text-sm font-medium leading-none peer-disabled:cursor-not-allowed peer-disabled:opacity-70"
                  >
                    Message
                  </label>
                  <textarea
                    id="message"
                    className="flex min-h-[120px] w-full rounded-md border border-input bg-background px-3 py-2 text-sm ring-offset-background placeholder:text-muted-foreground focus-visible:outline-none focus-visible:ring-2 focus-visible:ring-ring focus-visible:ring-offset-2 disabled:cursor-not-allowed disabled:opacity-50"
                    placeholder="Enter your message"
                  ></textarea>
                </div>
                <Button className="w-full">Send Message</Button>
              </div>
            </div>
          </div>
        </section>
      </main>

      <footer className="w-full border-t bg-background py-6 md:py-8">
        <div className="container flex flex-col items-center justify-between gap-4 md:flex-row px-4 md:px-6">
          <div className="flex items-center gap-2">
            <Stethoscope className="h-5 w-5 text-primary" />
            <span className="text-lg font-boldonese font-bold">
              OdisAI
            </span>
          </div>
          <nav className="flex gap-4 sm:gap-6">
            <Link
              href="#"
              className="text-xs hover:underline underline-offset-4"
            >
              Terms of Service
            </Link>
            <Link
              href="#"
              className="text-xs hover:underline underline-offset-4"
            >
              Privacy Policy
            </Link>
            <Link
              href="#"
              className="text-xs hover:underline underline-offset-4"
            >
              Cookie Policy
            </Link>
          </nav>
          <div className="text-xs text-muted-foreground">
            &copy; {currentYear} OdisAI. All rights reserved.
          </div>
        </div>
      </footer>
    </div>
  );
}<|MERGE_RESOLUTION|>--- conflicted
+++ resolved
@@ -214,13 +214,8 @@
             <SectionHeading
               badge="Testimonials"
               badgeVariant="accent"
-<<<<<<< HEAD
               title="Trusted by Veterinary Professionals"
               description="Hear what veterinarians and practice managers have to say about OdisAI."
-=======
-              title="Elevating Veterinary Practices"
-              description="Hear how our AI solutions transform the full appointment lifecycle for veterinary professionals."
->>>>>>> 88e9c968
             />
 
             <div className="mt-12">
@@ -245,22 +240,6 @@
                   OdisAI to streamline their workflow.
                 </p>
               </div>
-<<<<<<< HEAD
-=======
-              <div className="flex flex-col gap-2 min-[400px]:flex-row">
-                <Button size="lg" variant="secondary" className="px-8">
-                  Start Free Trial
-                </Button>
-                <Button
-                  size="lg"
-                  variant="outline"
-                  className="border-primary-foreground px-8 hover:bg-primary-foreground hover:text-primary"
-                >
-                  Schedule Demo
-                </Button>
-              </div>
-              {/* Free trial info removed as requested */}
->>>>>>> 88e9c968
             </div>
           </div>
         </section>
